--- conflicted
+++ resolved
@@ -245,11 +245,7 @@
     B.useAsCString oid   $ \c_oid ->
     useAsCStringCSize bs $ \(c_buf, c_size) -> do
         let c_offset = CULLong offset
-<<<<<<< HEAD
-        checkError_ "c_rados_aio_write" $ F.c_rados_aio_write
-=======
         checkError_ "rados_aio_write" $ F.c_rados_aio_write
->>>>>>> 55024cfa
             ioctxt_ptr c_oid rados_completion_t_ptr c_buf c_size c_offset
 -- |
 -- Same calling convention as asyncWrite, simply omitting an offset.
@@ -265,11 +261,7 @@
 asyncWriteFull (Pool ioctxt_ptr) (Completion rados_completion_t_ptr) oid bs =
     B.useAsCString oid        $ \c_oid ->
     useAsCStringCSize bs $ \(c_buf, c_size) -> do
-<<<<<<< HEAD
-        checkError_ "c_rados_aio_write_full" $ 
-=======
         checkError_ "rados_aio_write_full" $ 
->>>>>>> 55024cfa
             F.c_rados_aio_write_full
                 ioctxt_ptr c_oid rados_completion_t_ptr c_buf c_size
 
@@ -286,11 +278,7 @@
 asyncAppend (Pool ioctxt_ptr) (Completion rados_completion_t_ptr) oid bs =
     B.useAsCString oid        $ \c_oid ->
     useAsCStringCSize bs $ \(c_buf, c_size) -> do
-<<<<<<< HEAD
-        checkError_ "c_rados_aio_append" $ F.c_rados_aio_append
-=======
         checkError_ "rados_aio_append" $ F.c_rados_aio_append
->>>>>>> 55024cfa
             ioctxt_ptr c_oid rados_completion_t_ptr c_buf c_size
 
 -- |
@@ -309,11 +297,7 @@
     B.useAsCString oid   $ \c_oid ->
     useAsCStringCSize bs $ \(c_buf, c_size) -> do
         let c_offset = CULLong offset
-<<<<<<< HEAD
-        checkError_ "c_rados_write" $ F.c_rados_write
-=======
         checkError_ "rados_write" $ F.c_rados_write
->>>>>>> 55024cfa
             ioctxt_ptr c_oid c_buf c_size c_offset
 
 -- |
@@ -327,11 +311,7 @@
 syncWriteFull (Pool ioctxt_ptr) oid bs =
     B.useAsCString oid   $ \c_oid ->
     useAsCStringCSize bs $ \(c_buf, len) -> do
-<<<<<<< HEAD
-        checkError_ "c_rados_write_full" $ F.c_rados_write_full
-=======
         checkError_ "rados_write_full" $ F.c_rados_write_full
->>>>>>> 55024cfa
             ioctxt_ptr c_oid c_buf len
 
 -- |
@@ -345,11 +325,7 @@
 syncAppend (Pool ioctxt_ptr) oid bs =
     B.useAsCString oid   $ \c_oid ->
     useAsCStringCSize bs $ \(c_buf, c_size) -> do
-<<<<<<< HEAD
-        checkError_ "c_rados_append" $ F.c_rados_append
-=======
         checkError_ "rados_append" $ F.c_rados_append
->>>>>>> 55024cfa
             ioctxt_ptr c_oid c_buf c_size
 
 -- |
